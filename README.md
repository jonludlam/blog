--- conflicted
+++ resolved
@@ -15,12 +15,8 @@
 + Automatic RSS generation.
 + Automatic Sitemap generation.
 + Offline support.
-<<<<<<< HEAD
-+ Google Analitics support.
++ Google Analytics support.
 + Disqus Comments support.
-=======
-+ Google Analytics support.
->>>>>>> 598ff4be
 
 ## Folder Structure
 
