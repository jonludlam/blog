import React from 'react';
import { Link } from 'react-router';
import { prefixLink } from 'gatsby-helpers';
import { config } from 'config';
import SiteNav from '../SiteNav';
import SiteLinks from '../SiteLinks';
import './style.css';
import profilePic from '../../pages/photo.jpg';

class SiteSidebar extends React.Component {
  render() {
    const { location } = this.props;
    const isHome = location.pathname === prefixLink('/');

<<<<<<< HEAD
    /* eslint-disable jsx-a11y/img-redundant-alt*/
    const header = (
      <header>
        <Link style={{ textDecoration: 'none', borderBottom: 'none', outline: 'none' }} to={prefixLink('/')}>
          <img
            src={prefixLink(profilePic)}
            width="75" height="75"
            alt="Profile picture of the author"
          />
        </Link>
        { isHome ? (
          <h1><Link style={{ textDecoration: 'none', borderBottom: 'none', color: 'inherit' }} to={prefixLink('/')}> {config.siteAuthor}</Link></h1>
        ) :
          <h2><Link style={{ textDecoration: 'none', borderBottom: 'none', color: 'inherit' }} to={prefixLink('/')}> {config.siteAuthor}</Link></h2> }
        <p>
          {config.siteDescr}
        </p>
      </header>
    );
    /* eslint-enable jsx-a11y/img-redundant-alt*/
=======
        let header = (
        <header>
          <Link style={ {    textDecoration: 'none',    borderBottom: 'none',    outline: 'none'} } to={ prefixLink('/') }>
          <img src={profilePic} width='75' height='75' />
          </Link>
          { isHome ? (
            <h1><Link style={ {    textDecoration: 'none',    borderBottom: 'none',    color: 'inherit'} } to={ prefixLink('/') }> { config.siteAuthor } </Link></h1>
            ) :
            <h2><Link style={ {    textDecoration: 'none',    borderBottom: 'none',    color: 'inherit'} } to={ prefixLink('/') }> { config.siteAuthor } </Link></h2> }
          <p>
            { config.siteDescr }
          </p>
        </header>
        )
>>>>>>> d2ab0f61

    return (
      <div className="sidebar">
        <div className="sidebar-inner">
          <div className="blog-details">
            <header>
              {header}
            </header>
          </div>
          <div className="blog-options">
            <SiteNav {...this.props} />
            <footer>
              <SiteLinks {...this.props} />
              <p className="copyright">
                &copy; All rights reserved.
              </p>
            </footer>
          </div>
        </div>
      </div>
    );
  }
}

SiteSidebar.propTypes = {
  location: React.PropTypes.object,
};

export default SiteSidebar;<|MERGE_RESOLUTION|>--- conflicted
+++ resolved
@@ -12,13 +12,12 @@
     const { location } = this.props;
     const isHome = location.pathname === prefixLink('/');
 
-<<<<<<< HEAD
     /* eslint-disable jsx-a11y/img-redundant-alt*/
     const header = (
       <header>
         <Link style={{ textDecoration: 'none', borderBottom: 'none', outline: 'none' }} to={prefixLink('/')}>
           <img
-            src={prefixLink(profilePic)}
+            src={profilePic}
             width="75" height="75"
             alt="Profile picture of the author"
           />
@@ -33,22 +32,6 @@
       </header>
     );
     /* eslint-enable jsx-a11y/img-redundant-alt*/
-=======
-        let header = (
-        <header>
-          <Link style={ {    textDecoration: 'none',    borderBottom: 'none',    outline: 'none'} } to={ prefixLink('/') }>
-          <img src={profilePic} width='75' height='75' />
-          </Link>
-          { isHome ? (
-            <h1><Link style={ {    textDecoration: 'none',    borderBottom: 'none',    color: 'inherit'} } to={ prefixLink('/') }> { config.siteAuthor } </Link></h1>
-            ) :
-            <h2><Link style={ {    textDecoration: 'none',    borderBottom: 'none',    color: 'inherit'} } to={ prefixLink('/') }> { config.siteAuthor } </Link></h2> }
-          <p>
-            { config.siteDescr }
-          </p>
-        </header>
-        )
->>>>>>> d2ab0f61
 
     return (
       <div className="sidebar">
@@ -77,4 +60,4 @@
   location: React.PropTypes.object,
 };
 
-export default SiteSidebar;+export default SiteSidebar;
